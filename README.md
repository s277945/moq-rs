# Warp
Segmented live media delivery protocol utilizing QUIC streams. See the [Warp draft](https://datatracker.ietf.org/doc/draft-lcurley-warp/).

Warp works by delivering each audio and video segment as a separate QUIC stream. These streams are assigned a priority such that old video will arrive last and can be dropped. This avoids buffering in many cases, offering the viewer a potentially better experience.

# Limitations
## Browser Support
This demo currently only works on Chrome for two reasons:

1. WebTransport support.
2. [Media underflow behavior](https://github.com/whatwg/html/issues/6359).

The ability to skip video abuses the fact that Chrome can play audio without video for up to 3 seconds (hardcoded!) when using MSE. It is possible to use something like WebCodecs instead... but that's still Chrome only at the moment.

## Streaming
This demo works by reading pre-encoded media and sleeping based on media timestamps. Obviously this is not a live stream; you should plug in your own encoder or source.

The media is encoded on disk as a LL-DASH playlist. There's a crude parser and I haven't used DASH before so don't expect it to work with arbitrary inputs.

## QUIC Implementation
This demo uses a fork of [quic-go](https://github.com/lucas-clemente/quic-go). There are two critical features missing upstream:

1. ~~[WebTransport](https://github.com/lucas-clemente/quic-go/issues/3191)~~
2. [Prioritization](https://github.com/lucas-clemente/quic-go/pull/3442)

## Congestion Control
This demo uses a single rendition. A production implementation will want to:

1. Change the rendition bitrate to match the estimated bitrate.
2. Switch renditions at segment boundaries based on the estimated bitrate.
3. or both!

Also, quic-go ships with the default New Reno congestion control. Something like [BBRv2](https://github.com/lucas-clemente/quic-go/issues/341) will work much better for live video as it limits RTT growth.


# Setup
## Requirements
* Go
* ffmpeg
* openssl
* Chrome Canary

## Media
This demo simulates a live stream by reading a file from disk and sleeping based on media timestamps. Obviously you should hook this up to a real live stream to do anything useful.

Download your favorite media file:
```
wget http://commondatastorage.googleapis.com/gtv-videos-bucket/sample/BigBuckBunny.mp4 -O media/source.mp4
```

Use ffmpeg to create a LL-DASH playlist. This creates a segment every 2s and MP4 fragment every 10ms.
```
ffmpeg -i media/source.mp4 -f dash -use_timeline 0 -r:v 24 -g:v 48 -keyint_min:v 48 -sc_threshold:v 0 -tune zerolatency -streaming 1 -ldash 1 -seg_duration 2 -frag_duration 0.01 -frag_type duration media/playlist.mpd
```

You can increase the `frag_duration` (microseconds) to slightly reduce the file size in exchange for higher latency.

## TLS
Unfortunately, QUIC mandates TLS and makes local development difficult.

<<<<<<< HEAD
If you have a valid certificate you can use it instead of self-signing. The go binaries take a `-tls-cert` and `-tls-key` argument. Skip the remaining steps in this section and use your hostname instead of `localhost.warp.demo`.
=======
If you have a valid certificate you can use it instead of self-signing. The go binaries take a `-cert` and `-key` argument. Skip the remaining steps in this section.
>>>>>>> de125985

Otherwise, use [mkcert](https://github.com/FiloSottile/mkcert) to install a self-signed CA:
```
mkcert -install
```

With no arguments, the server will generate self-signed cert using this root CA.

## Server
The Warp server defaults to listening on UDP 4443. It supports HTTP/3 and WebTransport, pushing media over WebTransport streams once a connection has been established. A more refined implementation would load content based on the WebTransport URL or some other messaging scheme.

```
cd server
go run main.go
```

## Web Player
The web assets need to be hosted with a HTTPS server. If you're using a self-signed certificate, you will need to ignore the security warning in Chrome (Advanced -> proceed to localhost). This can be avoided by adding your certificate to the root CA but I'm too lazy to do that.

```
cd player
yarn install
yarn serve
```

<<<<<<< HEAD
These can be accessed on `https://localhost.warp.demo:4444` by default.

If you use a custom domain for the Warp server, make sure to override the server URL with the `url` query string parameter, e.g. `https://localhost:4444/?url=https://localhost:4443`.
=======
These can be accessed on `https://127.0.0.1:4444` by default.

## Chrome
Now we need to make Chrome accept these certificates, which normally would involve trusting a root CA but this was not working with WebTransport when I last tried.

Instead, we need to run a *fresh instance* of Chrome, instructing it to allow our self-signed certificate. This command will not work if Chrome is already running, so it's easier to use Chrome Canary instead.

Launch a new instance of Chrome Canary:
```
/Applications/Google\ Chrome\ Canary.app/Contents/MacOS/Google\ Chrome\ Canary --allow-insecure-localhost --origin-to-force-quic-on=127.0.0.1:4443 https://127.0.0.1:4444
```
>>>>>>> de125985
<|MERGE_RESOLUTION|>--- conflicted
+++ resolved
@@ -58,11 +58,7 @@
 ## TLS
 Unfortunately, QUIC mandates TLS and makes local development difficult.
 
-<<<<<<< HEAD
-If you have a valid certificate you can use it instead of self-signing. The go binaries take a `-tls-cert` and `-tls-key` argument. Skip the remaining steps in this section and use your hostname instead of `localhost.warp.demo`.
-=======
-If you have a valid certificate you can use it instead of self-signing. The go binaries take a `-cert` and `-key` argument. Skip the remaining steps in this section.
->>>>>>> de125985
+If you have a valid certificate you can use it instead of self-signing. The go binaries take a `-tls-cert` and `-tls-key` argument. Skip the remaining steps in this section and use your hostname instead.
 
 Otherwise, use [mkcert](https://github.com/FiloSottile/mkcert) to install a self-signed CA:
 ```
@@ -80,7 +76,7 @@
 ```
 
 ## Web Player
-The web assets need to be hosted with a HTTPS server. If you're using a self-signed certificate, you will need to ignore the security warning in Chrome (Advanced -> proceed to localhost). This can be avoided by adding your certificate to the root CA but I'm too lazy to do that.
+The web assets need to be hosted with a HTTPS server. If you're using a self-signed certificate, you may need to ignore the security warning in Chrome (Advanced -> proceed to localhost).
 
 ```
 cd player
@@ -88,12 +84,9 @@
 yarn serve
 ```
 
-<<<<<<< HEAD
-These can be accessed on `https://localhost.warp.demo:4444` by default.
+These can be accessed on `https://127.0.0.1:4444` by default.
 
-If you use a custom domain for the Warp server, make sure to override the server URL with the `url` query string parameter, e.g. `https://localhost:4444/?url=https://localhost:4443`.
-=======
-These can be accessed on `https://127.0.0.1:4444` by default.
+If you use a custom domain for the Warp server, make sure to override the server URL with the `url` query string parameter, e.g. `https://localhost:4444/?url=https://warp.demo`.
 
 ## Chrome
 Now we need to make Chrome accept these certificates, which normally would involve trusting a root CA but this was not working with WebTransport when I last tried.
@@ -103,5 +96,4 @@
 Launch a new instance of Chrome Canary:
 ```
 /Applications/Google\ Chrome\ Canary.app/Contents/MacOS/Google\ Chrome\ Canary --allow-insecure-localhost --origin-to-force-quic-on=127.0.0.1:4443 https://127.0.0.1:4444
-```
->>>>>>> de125985
+```